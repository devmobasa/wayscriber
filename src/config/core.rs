use super::keybindings::KeybindingsConfig;
#[cfg(tablet)]
use super::types::TabletInputConfig;
use super::types::{
<<<<<<< HEAD
    ArrowConfig, BoardConfig, BoardsConfig, CaptureConfig, DrawingConfig, HistoryConfig,
    PerformanceConfig, PresetSlotsConfig, SessionConfig, UiConfig,
=======
    ArrowConfig, BoardConfig, CaptureConfig, DrawingConfig, HistoryConfig, PerformanceConfig,
    PresenterModeConfig, PresetSlotsConfig, SessionConfig, UiConfig,
>>>>>>> 1a12d782
};
use schemars::JsonSchema;
use serde::{Deserialize, Serialize};

/// Main configuration structure containing all user settings.
///
/// This is the root configuration type that gets deserialized from the TOML file.
/// All fields have sensible defaults and will use those if not specified in the config file.
///
/// # Example TOML
/// ```toml
/// [drawing]
/// default_color = "red"
/// default_thickness = 3.0
/// default_font_size = 32.0
///
/// [arrow]
/// length = 20.0
/// angle_degrees = 30.0
/// head_at_end = false
///
/// [performance]
/// buffer_count = 3
/// enable_vsync = true
/// ui_animation_fps = 30
///
/// [ui]
/// show_status_bar = true
/// status_bar_position = "bottom-left"
///
/// [keybindings]
/// exit = ["Escape", "Ctrl+Q"]
/// undo = ["Ctrl+Z"]
/// ```
#[derive(Debug, Clone, Serialize, Deserialize, JsonSchema)]
pub struct Config {
    /// Drawing tool defaults (color, thickness, font size)
    #[serde(default)]
    pub drawing: DrawingConfig,

    /// Preset slots for quick tool switching
    #[serde(default)]
    pub presets: PresetSlotsConfig,

    /// History playback settings
    #[serde(default)]
    pub history: HistoryConfig,

    /// Arrow appearance settings
    #[serde(default)]
    pub arrow: ArrowConfig,

    /// Performance tuning options
    #[serde(default)]
    pub performance: PerformanceConfig,

    /// UI display preferences
    #[serde(default)]
    pub ui: UiConfig,

<<<<<<< HEAD
    /// Multi-board settings (preferred over legacy [board] section)
    #[serde(default, skip_serializing_if = "Option::is_none")]
    pub boards: Option<BoardsConfig>,
=======
    /// Presenter mode behavior overrides
    #[serde(default)]
    pub presenter_mode: PresenterModeConfig,
>>>>>>> 1a12d782

    /// Board mode settings (whiteboard/blackboard)
    #[serde(default)]
    pub board: BoardConfig,

    /// Keybinding customization
    #[serde(default)]
    pub keybindings: KeybindingsConfig,

    /// Screenshot capture settings
    #[serde(default)]
    pub capture: CaptureConfig,

    /// Tablet/stylus input settings (feature-gated)
    #[cfg(tablet)]
    #[serde(default)]
    pub tablet: TabletInputConfig,

    /// Session persistence settings
    #[serde(default)]
    pub session: SessionConfig,
}

impl Default for Config {
    fn default() -> Self {
        Self {
            drawing: DrawingConfig::default(),
            presets: PresetSlotsConfig::default(),
            history: HistoryConfig::default(),
            arrow: ArrowConfig::default(),
            performance: PerformanceConfig::default(),
            ui: UiConfig::default(),
            boards: Some(BoardsConfig::default()),
            board: BoardConfig::default(),
            keybindings: KeybindingsConfig::default(),
            capture: CaptureConfig::default(),
            #[cfg(tablet)]
            tablet: TabletInputConfig::default(),
            session: SessionConfig::default(),
        }
    }
}

impl Config {
    pub fn resolved_boards(&self) -> BoardsConfig {
        match &self.boards {
            Some(boards) if !boards.items.is_empty() => boards.clone(),
            Some(boards) => BoardsConfig {
                max_count: boards.max_count,
                auto_create: boards.auto_create,
                show_board_badge: boards.show_board_badge,
                persist_customizations: boards.persist_customizations,
                default_board: boards.default_board.clone(),
                ..BoardsConfig::default()
            },
            None => BoardsConfig::from_legacy(&self.board),
        }
    }
}<|MERGE_RESOLUTION|>--- conflicted
+++ resolved
@@ -2,13 +2,8 @@
 #[cfg(tablet)]
 use super::types::TabletInputConfig;
 use super::types::{
-<<<<<<< HEAD
     ArrowConfig, BoardConfig, BoardsConfig, CaptureConfig, DrawingConfig, HistoryConfig,
-    PerformanceConfig, PresetSlotsConfig, SessionConfig, UiConfig,
-=======
-    ArrowConfig, BoardConfig, CaptureConfig, DrawingConfig, HistoryConfig, PerformanceConfig,
-    PresenterModeConfig, PresetSlotsConfig, SessionConfig, UiConfig,
->>>>>>> 1a12d782
+    PerformanceConfig, PresenterModeConfig, PresetSlotsConfig, SessionConfig, UiConfig,
 };
 use schemars::JsonSchema;
 use serde::{Deserialize, Serialize};
@@ -69,15 +64,13 @@
     #[serde(default)]
     pub ui: UiConfig,
 
-<<<<<<< HEAD
+    /// Presenter mode behavior overrides
+    #[serde(default)]
+    pub presenter_mode: PresenterModeConfig,
+
     /// Multi-board settings (preferred over legacy [board] section)
     #[serde(default, skip_serializing_if = "Option::is_none")]
     pub boards: Option<BoardsConfig>,
-=======
-    /// Presenter mode behavior overrides
-    #[serde(default)]
-    pub presenter_mode: PresenterModeConfig,
->>>>>>> 1a12d782
 
     /// Board mode settings (whiteboard/blackboard)
     #[serde(default)]
@@ -110,6 +103,7 @@
             arrow: ArrowConfig::default(),
             performance: PerformanceConfig::default(),
             ui: UiConfig::default(),
+            presenter_mode: PresenterModeConfig::default(),
             boards: Some(BoardsConfig::default()),
             board: BoardConfig::default(),
             keybindings: KeybindingsConfig::default(),
