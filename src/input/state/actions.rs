use crate::config::Action;
use crate::draw::{PageDeleteOutcome, Shape};
use crate::input::{ZoomAction, board_mode::BoardMode, events::Key, tool::Tool};
use crate::util;
use log::{info, warn};
const KEYBOARD_NUDGE_SMALL: i32 = 8;
const KEYBOARD_NUDGE_LARGE: i32 = 32;
const PROPERTIES_PANEL_COARSE_STEP: i32 = 5;

use super::{
    DrawingState, InputState, MAX_STROKE_THICKNESS, MIN_STROKE_THICKNESS, SelectionAxis,
    TextInputMode, UiToastKind,
};

pub(super) const MAX_TEXT_LENGTH: usize = 10_000;
impl InputState {
    /// Processes a key press event.
    ///
    /// Handles all keyboard input including:
    /// - Drawing color selection (configurable keybindings)
    /// - Tool actions (text mode, clear, undo - configurable)
    /// - Text input (when in TextInput state)
    /// - Exit commands (configurable)
    /// - Thickness adjustment (configurable)
    /// - Help toggle (configurable)
    /// - Modifier key tracking
    pub fn on_key_press(&mut self, key: Key) {
        if self.show_help && self.handle_help_overlay_key(key) {
            return;
        }

        // Handle modifier keys first
        match key {
            Key::Shift => {
                self.modifiers.shift = true;
                return;
            }
            Key::Ctrl => {
                self.modifiers.ctrl = true;
                return;
            }
            Key::Alt => {
                self.modifiers.alt = true;
                return;
            }
            Key::Tab => {
                self.modifiers.tab = true;
                return;
            }
            _ => {}
        }

        if self.is_properties_panel_open() {
            let adjust_step = if self.modifiers.shift {
                PROPERTIES_PANEL_COARSE_STEP
            } else {
                1
            };
            let handled = match key {
                Key::Escape => {
                    self.close_properties_panel();
                    true
                }
                Key::Up => self.focus_previous_properties_entry(),
                Key::Down => self.focus_next_properties_entry(),
                Key::Home => self.focus_first_properties_entry(),
                Key::End => self.focus_last_properties_entry(),
                Key::Return | Key::Space => self.activate_properties_panel_entry(),
                Key::Left => self.adjust_properties_panel_entry(-adjust_step),
                Key::Right => self.adjust_properties_panel_entry(adjust_step),
                Key::Char('+') | Key::Char('=') => self.adjust_properties_panel_entry(adjust_step),
                Key::Char('-') | Key::Char('_') => self.adjust_properties_panel_entry(-adjust_step),
                _ => false,
            };
            if handled {
                return;
            }
            return;
        }

        if self.is_context_menu_open() {
            let handled = match key {
                Key::Escape => {
                    self.close_context_menu();
                    true
                }
                Key::Up => self.focus_previous_context_menu_entry(),
                Key::Down => self.focus_next_context_menu_entry(),
                Key::Home => self.focus_first_context_menu_entry(),
                Key::End => self.focus_last_context_menu_entry(),
                Key::Return | Key::Space => self.activate_context_menu_selection(),
                _ => false,
            };
            if handled {
                return;
            }
        }

        if matches!(key, Key::Escape)
            && matches!(self.state, DrawingState::Idle)
            && self.has_selection()
        {
            let bounds = self.selection_bounding_box(self.selected_shape_ids());
            self.clear_selection();
            self.mark_selection_dirty_region(bounds);
            self.needs_redraw = true;
            return;
        }

        // In text input mode, only check actions if modifiers are pressed or it's a special key
        // This allows plain letters to be typed without triggering color/tool actions
        if matches!(&self.state, DrawingState::TextInput { .. }) {
            // Only check for actions if:
            // 1. Modifiers are held (Ctrl, Alt, Shift for special commands)
            // 2. OR it's a special non-character key (Escape, F10, etc.)
            let should_check_actions = match key {
                // Special keys always check for actions
                Key::Escape
                | Key::F1
                | Key::F2
                | Key::F4
                | Key::F9
                | Key::F10
                | Key::F11
                | Key::F12
                | Key::Return
                | Key::Up
                | Key::Down
                | Key::Left
                | Key::Right
                | Key::Delete
                | Key::Home
                | Key::End
                | Key::PageUp
                | Key::PageDown => true,
                // Character keys only check if modifiers are held
                Key::Char(_) => self.modifiers.ctrl || self.modifiers.alt,
                // Other keys can check as well
                _ => self.modifiers.ctrl || self.modifiers.alt,
            };

            if should_check_actions {
                // Convert key to string for action lookup
                if let Some(key_str) = key_to_string(key)
                    && let Some(action) = self.find_action(&key_str)
                {
                    if action == Action::HoldToDraw {
                        self.add_hold_to_draw_key(&key_str);
                        return;
                    }
                    // Actions work in text mode
                    // Note: Exit action has special logic in handle_action - it cancels
                    // text mode if in TextInput state, or exits app if in Idle state
                    self.handle_action(action);
                    return;
                }
            }

            // No action triggered, handle as text input
            // Handle Return key for finalizing text input (only plain Return, not Shift+Return)
            if matches!(key, Key::Return) && !self.modifiers.shift {
                let (x, y, text) = if let DrawingState::TextInput { x, y, buffer } = &self.state {
                    (*x, *y, buffer.clone())
                } else {
                    (0, 0, String::new())
                };

                if text.is_empty() {
                    if self.text_edit_target.is_some() {
                        self.cancel_text_input();
                    } else {
                        self.clear_text_preview_dirty();
                        self.last_text_preview_bounds = None;
                        self.text_wrap_width = None;
                        self.state = DrawingState::Idle;
                        self.needs_redraw = true;
                    }
                    return;
                }

                let shape = match self.text_input_mode {
                    TextInputMode::Plain => Shape::Text {
                        x,
                        y,
                        text,
                        color: self.current_color,
                        size: self.current_font_size,
                        font_descriptor: self.font_descriptor.clone(),
                        background_enabled: self.text_background_enabled,
                        wrap_width: self.text_wrap_width,
                    },
                    TextInputMode::StickyNote => Shape::StickyNote {
                        x,
                        y,
                        text,
                        background: self.current_color,
                        size: self.current_font_size,
                        font_descriptor: self.font_descriptor.clone(),
                        wrap_width: self.text_wrap_width,
                    },
                };
                let bounds = shape.bounding_box();

                self.clear_text_preview_dirty();
                self.last_text_preview_bounds = None;

                if self.commit_text_edit(shape.clone()) {
                    self.text_wrap_width = None;
                    self.state = DrawingState::Idle;
                    return;
                }

                let added = self
                    .canvas_set
                    .active_frame_mut()
                    .try_add_shape(shape, self.max_shapes_per_frame);
                if added {
                    self.dirty_tracker.mark_optional_rect(bounds);
                    self.needs_redraw = true;
                } else {
                    warn!(
                        "Shape limit ({}) reached; new text not added",
                        self.max_shapes_per_frame
                    );
                }
                self.text_wrap_width = None;
                self.state = DrawingState::Idle;
                return;
            }

            // Regular text input - add character to buffer
            if let DrawingState::TextInput { buffer, .. } = &mut self.state {
                match key {
                    Key::Char(c) => {
                        if Self::push_text_char(buffer, c) {
                            self.needs_redraw = true;
                            self.update_text_preview_dirty();
                        } else {
                            warn!(
                                "Text input reached maximum length of {} characters",
                                MAX_TEXT_LENGTH
                            );
                        }
                        return;
                    }
                    Key::Backspace => {
                        buffer.pop();
                        self.needs_redraw = true;
                        self.update_text_preview_dirty();
                        return;
                    }
                    Key::Space => {
                        if Self::push_text_char(buffer, ' ') {
                            self.needs_redraw = true;
                            self.update_text_preview_dirty();
                        } else {
                            warn!(
                                "Text input reached maximum length of {} characters",
                                MAX_TEXT_LENGTH
                            );
                        }
                        return;
                    }
                    Key::Return if self.modifiers.shift => {
                        // Shift+Enter: insert newline
                        if Self::push_text_char(buffer, '\n') {
                            self.needs_redraw = true;
                            self.update_text_preview_dirty();
                        } else {
                            warn!(
                                "Text input reached maximum length of {} characters",
                                MAX_TEXT_LENGTH
                            );
                        }
                        return;
                    }
                    _ => {
                        // Ignore other keys in text mode
                        return;
                    }
                }
            }
        }

        // Handle Escape in Drawing state for canceling
        if matches!(key, Key::Escape)
            && let DrawingState::Drawing { .. } = &self.state
            && let Some(Action::Exit) = self.find_action("Escape")
        {
            self.state = DrawingState::Idle;
            self.needs_redraw = true;
            return;
        }

        if let Some(key_str) = key_to_string(key) {
            // Look up action based on keybinding
            if let Some(action) = self.find_action(&key_str) {
                if action == Action::HoldToDraw {
                    self.add_hold_to_draw_key(&key_str);
                    return;
                }
                self.handle_action(action);
                return;
            }
        } else {
            return;
        }

        if matches!(key, Key::Return)
            && !self.modifiers.ctrl
            && !self.modifiers.shift
            && !self.modifiers.alt
            && matches!(self.state, DrawingState::Idle)
            && self.edit_selected_text()
        {}
    }

    fn push_text_char(buffer: &mut String, ch: char) -> bool {
        let additional = ch.len_utf8();
        if buffer.len() + additional <= MAX_TEXT_LENGTH {
            buffer.push(ch);
            true
        } else {
            false
        }
    }

    /// Handle an action triggered by a keybinding.
    pub(super) fn handle_action(&mut self, action: Action) {
        if !matches!(
            action,
            Action::OpenContextMenu | Action::ToggleSelectionProperties
        ) {
            self.close_properties_panel();
        }

        match action {
            Action::Exit => {
                // Exit drawing mode or cancel current action
                match &self.state {
                    DrawingState::TextInput { .. } => {
                        self.cancel_text_input();
                    }
                    DrawingState::PendingTextClick { .. } => {
                        self.state = DrawingState::Idle;
                    }
                    DrawingState::Drawing { .. } => {
                        self.clear_provisional_dirty();
                        self.last_provisional_bounds = None;
                        self.state = DrawingState::Idle;
                        self.needs_redraw = true;
                    }
                    DrawingState::MovingSelection { snapshots, .. } => {
                        self.restore_selection_from_snapshots(snapshots.clone());
                        self.state = DrawingState::Idle;
                    }
                    DrawingState::Selecting { .. } => {
                        self.clear_provisional_dirty();
                        self.last_provisional_bounds = None;
                        self.state = DrawingState::Idle;
                        self.needs_redraw = true;
                    }
                    DrawingState::ResizingText {
                        shape_id, snapshot, ..
                    } => {
                        self.restore_selection_from_snapshots(vec![(*shape_id, snapshot.clone())]);
                        self.state = DrawingState::Idle;
                    }
                    DrawingState::Idle => {
                        // Exit application
                        self.should_exit = true;
                    }
                }
            }
            Action::EnterTextMode => {
                if matches!(self.state, DrawingState::Idle) {
                    self.text_input_mode = TextInputMode::Plain;
                    self.text_edit_target = None;
                    self.text_wrap_width = None;
                    self.state = DrawingState::TextInput {
                        x: (self.screen_width / 2) as i32,
                        y: (self.screen_height / 2) as i32,
                        buffer: String::new(),
                    };
                    self.last_text_preview_bounds = None;
                    self.update_text_preview_dirty();
                    self.needs_redraw = true;
                }
            }
            Action::EnterStickyNoteMode => {
                if matches!(self.state, DrawingState::Idle) {
                    self.text_input_mode = TextInputMode::StickyNote;
                    self.text_edit_target = None;
                    self.text_wrap_width = None;
                    self.state = DrawingState::TextInput {
                        x: (self.screen_width / 2) as i32,
                        y: (self.screen_height / 2) as i32,
                        buffer: String::new(),
                    };
                    self.last_text_preview_bounds = None;
                    self.update_text_preview_dirty();
                    self.needs_redraw = true;
                }
            }
            Action::ClearCanvas => {
                let (has_locked, has_unlocked) = {
                    let frame = self.canvas_set.active_frame();
                    let mut has_locked = false;
                    let mut has_unlocked = false;
                    for shape in &frame.shapes {
                        if shape.locked {
                            has_locked = true;
                        } else {
                            has_unlocked = true;
                        }
                        if has_locked && has_unlocked {
                            break;
                        }
                    }
                    (has_locked, has_unlocked)
                };

                if self.clear_all() {
                    if has_locked {
                        self.set_ui_toast(
                            UiToastKind::Warning,
                            "Cleared unlocked shapes (locked shapes remain).",
                        );
                        info!("Cleared unlocked shapes; locked shapes remain");
                    } else {
                        info!("Cleared canvas");
                    }
                } else if has_locked && !has_unlocked {
                    self.set_ui_toast(UiToastKind::Warning, "All shapes are locked.");
                }
            }
            Action::Undo => {
                if let Some(action) = self.canvas_set.active_frame_mut().undo_last() {
                    self.apply_action_side_effects(&action);
                }
            }
            Action::Redo => {
                if let Some(action) = self.canvas_set.active_frame_mut().redo_last() {
                    self.apply_action_side_effects(&action);
                }
            }
            Action::UndoAll => {
                self.undo_all_immediate();
            }
            Action::RedoAll => {
                self.redo_all_immediate();
            }
            Action::UndoAllDelayed => {
                self.start_undo_all_delayed(self.undo_all_delay_ms);
            }
            Action::RedoAllDelayed => {
                self.start_redo_all_delayed(self.redo_all_delay_ms);
            }
            Action::CopySelection => {
                let copied = self.copy_selection();
                if copied > 0 {
                    info!("Copied selection ({} shape(s))", copied);
                } else if self.has_selection() {
                    self.set_ui_toast(
                        UiToastKind::Warning,
                        "No unlocked shapes to copy; clipboard unchanged.",
                    );
                } else {
                    self.set_ui_toast(
                        UiToastKind::Warning,
                        "No selection to copy; clipboard unchanged.",
                    );
                }
            }
            Action::PasteSelection => {
                let pasted = self.paste_selection();
                if pasted > 0 {
                    info!("Pasted selection ({} shape(s))", pasted);
                } else if self.selection_clipboard_is_empty() {
                    self.set_ui_toast(UiToastKind::Warning, "Clipboard is empty.");
                }
            }
            Action::SelectAll => {
                let previous_bounds = self.selection_bounding_box(self.selected_shape_ids());
                let ids: Vec<_> = self
                    .canvas_set
                    .active_frame()
                    .shapes
                    .iter()
                    .map(|shape| shape.id)
                    .collect();
                if ids.is_empty() {
                    self.set_ui_toast(UiToastKind::Warning, "No shapes to select.");
                } else {
                    self.set_selection(ids);
                    self.mark_selection_dirty_region(previous_bounds);
                    let new_bounds = self.selection_bounding_box(self.selected_shape_ids());
                    self.mark_selection_dirty_region(new_bounds);
                    self.needs_redraw = true;
                }
            }
            Action::DuplicateSelection => {
                if self.duplicate_selection() {
                    info!("Duplicated selection");
                }
            }
            Action::MoveSelectionToFront => {
                if self.move_selection_to_front() {
                    info!("Moved selection to front");
                }
            }
            Action::MoveSelectionToBack => {
                if self.move_selection_to_back() {
                    info!("Moved selection to back");
                }
            }
            Action::NudgeSelectionUp => {
                let step = if self.modifiers.shift {
                    KEYBOARD_NUDGE_LARGE
                } else {
                    KEYBOARD_NUDGE_SMALL
                };
                if self.translate_selection_with_undo(0, -step) {
                    self.last_selection_axis = Some(SelectionAxis::Vertical);
                    info!("Moved selection up by {} px", step);
                } else if self.has_selection() {
                    self.last_selection_axis = Some(SelectionAxis::Vertical);
                }
            }
            Action::NudgeSelectionDown => {
                let step = if self.modifiers.shift {
                    KEYBOARD_NUDGE_LARGE
                } else {
                    KEYBOARD_NUDGE_SMALL
                };
                if self.translate_selection_with_undo(0, step) {
                    self.last_selection_axis = Some(SelectionAxis::Vertical);
                    info!("Moved selection down by {} px", step);
                } else if self.has_selection() {
                    self.last_selection_axis = Some(SelectionAxis::Vertical);
                }
            }
            Action::NudgeSelectionLeft => {
                let step = if self.modifiers.shift {
                    KEYBOARD_NUDGE_LARGE
                } else {
                    KEYBOARD_NUDGE_SMALL
                };
                if self.translate_selection_with_undo(-step, 0) {
                    self.last_selection_axis = Some(SelectionAxis::Horizontal);
                    info!("Moved selection left by {} px", step);
                } else if self.has_selection() {
                    self.last_selection_axis = Some(SelectionAxis::Horizontal);
                }
            }
            Action::NudgeSelectionRight => {
                let step = if self.modifiers.shift {
                    KEYBOARD_NUDGE_LARGE
                } else {
                    KEYBOARD_NUDGE_SMALL
                };
                if self.translate_selection_with_undo(step, 0) {
                    self.last_selection_axis = Some(SelectionAxis::Horizontal);
                    info!("Moved selection right by {} px", step);
                } else if self.has_selection() {
                    self.last_selection_axis = Some(SelectionAxis::Horizontal);
                }
            }
            Action::NudgeSelectionUpLarge => {
                if self.translate_selection_with_undo(0, -KEYBOARD_NUDGE_LARGE) {
                    self.last_selection_axis = Some(SelectionAxis::Vertical);
                    info!("Moved selection up by {} px", KEYBOARD_NUDGE_LARGE);
                } else if self.has_selection() {
                    self.last_selection_axis = Some(SelectionAxis::Vertical);
                }
            }
            Action::NudgeSelectionDownLarge => {
                if self.translate_selection_with_undo(0, KEYBOARD_NUDGE_LARGE) {
                    self.last_selection_axis = Some(SelectionAxis::Vertical);
                    info!("Moved selection down by {} px", KEYBOARD_NUDGE_LARGE);
                } else if self.has_selection() {
                    self.last_selection_axis = Some(SelectionAxis::Vertical);
                }
            }
            Action::MoveSelectionToStart => {
                if self.move_selection_to_horizontal_edge(true) {
                    info!("Moved selection to start");
                }
            }
            Action::MoveSelectionToEnd => {
                if self.move_selection_to_horizontal_edge(false) {
                    info!("Moved selection to end");
                }
            }
            Action::MoveSelectionToTop => {
                if self.move_selection_to_vertical_edge(true) {
                    info!("Moved selection to top");
                }
            }
            Action::MoveSelectionToBottom => {
                if self.move_selection_to_vertical_edge(false) {
                    info!("Moved selection to bottom");
                }
            }
            Action::DeleteSelection => {
                if self.delete_selection() {
                    info!("Deleted selection");
                }
            }
            Action::IncreaseThickness => match self.active_tool() {
                Tool::Eraser => {
                    self.set_eraser_size(self.eraser_size + 1.0);
                }
                Tool::Marker => {
                    self.set_marker_opacity(self.marker_opacity + 0.05);
                }
                _ => {
                    self.current_thickness =
                        (self.current_thickness + 1.0).min(MAX_STROKE_THICKNESS);
                    self.dirty_tracker.mark_full();
                    self.needs_redraw = true;
                }
            },
            Action::DecreaseThickness => match self.active_tool() {
                Tool::Eraser => {
                    self.set_eraser_size(self.eraser_size - 1.0);
                }
                Tool::Marker => {
                    self.set_marker_opacity(self.marker_opacity - 0.05);
                }
                _ => {
                    self.current_thickness =
                        (self.current_thickness - 1.0).max(MIN_STROKE_THICKNESS);
                    self.dirty_tracker.mark_full();
                    self.needs_redraw = true;
                }
            },
            Action::IncreaseMarkerOpacity => {
                self.set_marker_opacity(self.marker_opacity + 0.05);
            }
            Action::DecreaseMarkerOpacity => {
                self.set_marker_opacity(self.marker_opacity - 0.05);
            }
            Action::SelectMarkerTool => {
                self.set_tool_override(Some(Tool::Marker));
            }
            Action::SelectEraserTool => {
                self.set_tool_override(Some(Tool::Eraser));
            }
            Action::ToggleEraserMode => {
                if self.toggle_eraser_mode() {
                    info!("Eraser mode set to {:?}", self.eraser_mode);
                }
            }
            Action::SelectCursorTool => {
                self.set_tool_override(Some(Tool::Select));
            }
            Action::SelectPenTool => {
                self.set_tool_override(Some(Tool::Pen));
            }
            Action::SelectLineTool => {
                self.set_tool_override(Some(Tool::Line));
            }
            Action::SelectRectTool => {
                self.set_tool_override(Some(Tool::Rect));
            }
            Action::SelectEllipseTool => {
                self.set_tool_override(Some(Tool::Ellipse));
            }
            Action::SelectArrowTool => {
                self.set_tool_override(Some(Tool::Arrow));
            }
            Action::SelectHighlightTool => {
                self.set_highlight_tool(true);
                self.set_tool_override(Some(Tool::Highlight));
            }
            Action::IncreaseFontSize => {
                self.adjust_font_size(2.0);
            }
            Action::DecreaseFontSize => {
                self.adjust_font_size(-2.0);
            }
            Action::ToggleWhiteboard => {
                if self.board_config.enabled {
                    log::info!("Toggling whiteboard mode");
                    self.switch_board_mode(BoardMode::Whiteboard);
                }
            }
            Action::ToggleBlackboard => {
                if self.board_config.enabled {
                    log::info!("Toggling blackboard mode");
                    self.switch_board_mode(BoardMode::Blackboard);
                }
            }
            Action::ReturnToTransparent => {
                if self.board_config.enabled {
                    log::info!("Returning to transparent mode");
                    self.switch_board_mode(BoardMode::Transparent);
                }
            }
            Action::PagePrev => {
                if self.page_prev() {
                    info!("Switched to previous page");
                } else {
                    self.set_ui_toast(UiToastKind::Info, "Already on the first page.");
                }
            }
            Action::PageNext => {
                if self.page_next() {
                    info!("Switched to next page");
                } else {
                    self.set_ui_toast(UiToastKind::Info, "Already on the last page.");
                }
            }
            Action::PageNew => {
                self.page_new();
                info!("Created new page");
            }
            Action::PageDuplicate => {
                self.page_duplicate();
                info!("Duplicated page");
            }
            Action::PageDelete => match self.page_delete() {
                PageDeleteOutcome::Removed => {
                    info!("Deleted page");
                }
                PageDeleteOutcome::Cleared => {
                    self.set_ui_toast(UiToastKind::Info, "Cleared the last page.");
                }
            },
            Action::ToggleHelp => {
                self.toggle_help_overlay();
            }
            Action::ToggleStatusBar => {
                self.show_status_bar = !self.show_status_bar;
                self.dirty_tracker.mark_full();
                self.needs_redraw = true;
            }
            Action::ToggleClickHighlight => {
                let enabled = self.toggle_click_highlight();
                let message = if enabled {
                    "Click highlight enabled"
                } else {
                    "Click highlight disabled"
                };
                info!("{}", message);
            }
            Action::ToggleToolbar => {
                let now_visible = !self.toolbar_visible();
                let changed = self.set_toolbar_visible(now_visible);
                if changed {
                    info!(
                        "Toolbar visibility {}",
                        if now_visible { "enabled" } else { "disabled" }
                    );
                }
            }
            Action::ToggleFill => {
                let enable = !self.fill_enabled;
                if self.set_fill_enabled(enable) {
                    info!("Fill {}", if enable { "enabled" } else { "disabled" });
                }
            }
            Action::ToggleHighlightTool => {
                let enabled = self.toggle_all_highlights();
                let message = if enabled {
                    "Highlight pen enabled"
                } else {
                    "Highlight pen disabled"
                };
                info!("{}", message);
            }
            Action::ToggleClickthrough => {
                if self.tool_override() != Some(Tool::Select) {
                    if matches!(self.state, DrawingState::TextInput { .. }) {
                        self.cancel_text_input();
                    }
                    self.set_tool_override(Some(Tool::Select));
                    self.clear_hold_to_draw();
                    self.clear_clickthrough_override();
                    info!("Click-through enabled (Select tool)");
                } else {
                    let interactive = self.toggle_clickthrough_override();
                    let message = if interactive {
                        "Click-through disabled (interactive mode)"
                    } else {
                        "Click-through enabled"
                    };
                    info!("{}", message);
                }
            }
            Action::HoldToDraw => {
                // Hold-to-draw is handled on key press/release.
            }
            Action::OpenContextMenu => {
                if !self.zoom_active() {
                    self.toggle_context_menu_via_keyboard();
                }
            }
            Action::ToggleSelectionProperties => {
                if matches!(self.state, DrawingState::Idle) {
                    if self.properties_panel().is_some() {
                        self.close_properties_panel();
                    } else if self.show_properties_panel() {
                        self.close_context_menu();
                    } else {
                        self.set_ui_toast(UiToastKind::Warning, "No selection to edit.");
                    }
                }
            }
            Action::OpenConfigurator => {
                self.launch_configurator();
            }
            Action::OpenCaptureFolder => {
                self.open_capture_folder();
            }
            Action::SetColorRed => {
                let _ = self.set_color(util::key_to_color('r').unwrap());
            }
            Action::SetColorGreen => {
                let _ = self.set_color(util::key_to_color('g').unwrap());
            }
            Action::SetColorBlue => {
                let _ = self.set_color(util::key_to_color('b').unwrap());
            }
            Action::SetColorYellow => {
                let _ = self.set_color(util::key_to_color('y').unwrap());
            }
            Action::SetColorOrange => {
                let _ = self.set_color(util::key_to_color('o').unwrap());
            }
            Action::SetColorPink => {
                let _ = self.set_color(util::key_to_color('p').unwrap());
            }
            Action::SetColorWhite => {
                let _ = self.set_color(util::key_to_color('w').unwrap());
            }
            Action::SetColorBlack => {
                let _ = self.set_color(util::key_to_color('k').unwrap());
            }
            Action::CaptureFullScreen
            | Action::CaptureActiveWindow
            | Action::CaptureSelection
            | Action::CaptureClipboardFull
            | Action::CaptureFileFull
            | Action::CaptureClipboardSelection
            | Action::CaptureFileSelection
            | Action::CaptureClipboardRegion
            | Action::CaptureFileRegion => {
                // Capture actions are handled externally by WaylandState
                // since they require access to CaptureManager
                // Store the action for later retrieval
                log::debug!("Capture action {:?} pending for backend", action);
                self.set_pending_capture_action(action);

                // Clear modifiers to prevent them from being "stuck" after capture
                // (portal dialog causes key releases to be missed or focus to flicker)
                self.reset_modifiers();
            }
            Action::ToggleFrozenMode => {
                log::info!("Toggle frozen mode requested");
                self.request_frozen_toggle();
                self.reset_modifiers();
            }
            Action::ZoomIn => {
                self.request_zoom_action(ZoomAction::In);
                self.reset_modifiers();
            }
            Action::ZoomOut => {
                self.request_zoom_action(ZoomAction::Out);
                self.reset_modifiers();
            }
            Action::ResetZoom => {
                self.request_zoom_action(ZoomAction::Reset);
                self.reset_modifiers();
            }
            Action::ToggleZoomLock => {
                self.request_zoom_action(ZoomAction::ToggleLock);
                self.reset_modifiers();
            }
            Action::RefreshZoomCapture => {
                self.request_zoom_action(ZoomAction::RefreshCapture);
                self.reset_modifiers();
            }
            Action::ApplyPreset1 => {
                let _ = self.apply_preset(1);
            }
            Action::ApplyPreset2 => {
                let _ = self.apply_preset(2);
            }
            Action::ApplyPreset3 => {
                let _ = self.apply_preset(3);
            }
            Action::ApplyPreset4 => {
                let _ = self.apply_preset(4);
            }
            Action::ApplyPreset5 => {
                let _ = self.apply_preset(5);
            }
            Action::SavePreset1 => {
                let _ = self.save_preset(1);
            }
            Action::SavePreset2 => {
                let _ = self.save_preset(2);
            }
            Action::SavePreset3 => {
                let _ = self.save_preset(3);
            }
            Action::SavePreset4 => {
                let _ = self.save_preset(4);
            }
            Action::SavePreset5 => {
                let _ = self.save_preset(5);
            }
            Action::ClearPreset1 => {
                let _ = self.clear_preset(1);
            }
            Action::ClearPreset2 => {
                let _ = self.clear_preset(2);
            }
            Action::ClearPreset3 => {
                let _ = self.clear_preset(3);
            }
            Action::ClearPreset4 => {
                let _ = self.clear_preset(4);
            }
            Action::ClearPreset5 => {
                let _ = self.clear_preset(5);
            }
        }
    }

    /// Processes a key release event.
    ///
    /// Currently only tracks modifier key releases to update the modifier state.
    pub fn on_key_release(&mut self, key: Key) {
        match key {
            Key::Shift => self.modifiers.shift = false,
            Key::Ctrl => self.modifiers.ctrl = false,
            Key::Alt => self.modifiers.alt = false,
            Key::Tab => self.modifiers.tab = false,
            _ => {}
        }

        if let Some(key_str) = key_to_string(key) {
            self.remove_hold_to_draw_key(&key_str);
        }
    }

    pub(crate) fn undo_all_immediate(&mut self) {
        while let Some(action) = self.canvas_set.active_frame_mut().undo_last() {
            self.apply_action_side_effects(&action);
        }
    }

    pub(crate) fn redo_all_immediate(&mut self) {
        while let Some(action) = self.canvas_set.active_frame_mut().redo_last() {
            self.apply_action_side_effects(&action);
        }
    }
<<<<<<< HEAD
}

fn key_to_string(key: Key) -> Option<String> {
    Some(match key {
        Key::Char(c) => c.to_string(),
        Key::Escape => "Escape".to_string(),
        Key::Return => "Return".to_string(),
        Key::Backspace => "Backspace".to_string(),
        Key::Space => "Space".to_string(),
        Key::F1 => "F1".to_string(),
        Key::F2 => "F2".to_string(),
        Key::F4 => "F4".to_string(),
        Key::F9 => "F9".to_string(),
        Key::F10 => "F10".to_string(),
        Key::F11 => "F11".to_string(),
        Key::F12 => "F12".to_string(),
        Key::Menu => "Menu".to_string(),
        Key::Up => "ArrowUp".to_string(),
        Key::Down => "ArrowDown".to_string(),
        Key::Left => "ArrowLeft".to_string(),
        Key::Right => "ArrowRight".to_string(),
        Key::Delete => "Delete".to_string(),
        Key::Home => "Home".to_string(),
        Key::End => "End".to_string(),
        Key::PageUp => "PageUp".to_string(),
        Key::PageDown => "PageDown".to_string(),
        _ => return None,
    })
=======

    fn handle_help_overlay_key(&mut self, key: Key) -> bool {
        if !self.show_help {
            return false;
        }

        let search_active = !self.help_overlay_search.trim().is_empty();

        match key {
            Key::Escape | Key::F1 | Key::F10 => {
                self.toggle_help_overlay();
                true
            }
            Key::Tab => {
                self.toggle_help_overlay_view();
                true
            }
            Key::Backspace => {
                if !self.help_overlay_search.is_empty() {
                    self.help_overlay_search.pop();
                    self.help_overlay_scroll = 0.0;
                    self.dirty_tracker.mark_full();
                    self.needs_redraw = true;
                    true
                } else {
                    false
                }
            }
            Key::Space => {
                if search_active {
                    self.help_overlay_search.push(' ');
                    self.help_overlay_scroll = 0.0;
                    self.dirty_tracker.mark_full();
                    self.needs_redraw = true;
                }
                true
            }
            Key::Char(ch) => {
                if !ch.is_control() {
                    self.help_overlay_search.push(ch);
                    self.help_overlay_scroll = 0.0;
                    self.dirty_tracker.mark_full();
                    self.needs_redraw = true;
                    true
                } else {
                    false
                }
            }
            // Disable page navigation while search is active
            Key::Left | Key::Right | Key::PageUp | Key::PageDown | Key::Home | Key::End
                if search_active =>
            {
                true
            }
            Key::Left | Key::PageUp if !search_active => self.help_overlay_prev_page(),
            Key::Right | Key::PageDown if !search_active => self.help_overlay_next_page(),
            Key::Home if !search_active => {
                if self.help_overlay_page != 0 {
                    self.help_overlay_page = 0;
                    self.help_overlay_scroll = 0.0;
                    self.dirty_tracker.mark_full();
                    self.needs_redraw = true;
                    true
                } else {
                    false
                }
            }
            Key::End if !search_active => {
                let last_page = self.help_overlay_page_count().saturating_sub(1);
                if self.help_overlay_page != last_page {
                    self.help_overlay_page = last_page;
                    self.help_overlay_scroll = 0.0;
                    self.dirty_tracker.mark_full();
                    self.needs_redraw = true;
                    true
                } else {
                    false
                }
            }
            _ => false,
        }
    }
>>>>>>> c3de2ee6
}<|MERGE_RESOLUTION|>--- conflicted
+++ resolved
@@ -958,7 +958,88 @@
             self.apply_action_side_effects(&action);
         }
     }
-<<<<<<< HEAD
+
+    fn handle_help_overlay_key(&mut self, key: Key) -> bool {
+        if !self.show_help {
+            return false;
+        }
+
+        let search_active = !self.help_overlay_search.trim().is_empty();
+
+        match key {
+            Key::Escape | Key::F1 | Key::F10 => {
+                self.toggle_help_overlay();
+                true
+            }
+            Key::Tab => {
+                self.toggle_help_overlay_view();
+                true
+            }
+            Key::Backspace => {
+                if !self.help_overlay_search.is_empty() {
+                    self.help_overlay_search.pop();
+                    self.help_overlay_scroll = 0.0;
+                    self.dirty_tracker.mark_full();
+                    self.needs_redraw = true;
+                    true
+                } else {
+                    false
+                }
+            }
+            Key::Space => {
+                if search_active {
+                    self.help_overlay_search.push(' ');
+                    self.help_overlay_scroll = 0.0;
+                    self.dirty_tracker.mark_full();
+                    self.needs_redraw = true;
+                }
+                true
+            }
+            Key::Char(ch) => {
+                if !ch.is_control() {
+                    self.help_overlay_search.push(ch);
+                    self.help_overlay_scroll = 0.0;
+                    self.dirty_tracker.mark_full();
+                    self.needs_redraw = true;
+                    true
+                } else {
+                    false
+                }
+            }
+            // Disable page navigation while search is active
+            Key::Left | Key::Right | Key::PageUp | Key::PageDown | Key::Home | Key::End
+                if search_active =>
+            {
+                true
+            }
+            Key::Left | Key::PageUp if !search_active => self.help_overlay_prev_page(),
+            Key::Right | Key::PageDown if !search_active => self.help_overlay_next_page(),
+            Key::Home if !search_active => {
+                if self.help_overlay_page != 0 {
+                    self.help_overlay_page = 0;
+                    self.help_overlay_scroll = 0.0;
+                    self.dirty_tracker.mark_full();
+                    self.needs_redraw = true;
+                    true
+                } else {
+                    false
+                }
+            }
+            Key::End if !search_active => {
+                let last_page = self.help_overlay_page_count().saturating_sub(1);
+                if self.help_overlay_page != last_page {
+                    self.help_overlay_page = last_page;
+                    self.help_overlay_scroll = 0.0;
+                    self.dirty_tracker.mark_full();
+                    self.needs_redraw = true;
+                    true
+                } else {
+                    false
+                }
+            }
+            _ => false,
+        }
+    }
 }
 
 fn key_to_string(key: Key) -> Option<String> {
@@ -987,88 +1068,4 @@
         Key::PageDown => "PageDown".to_string(),
         _ => return None,
     })
-=======
-
-    fn handle_help_overlay_key(&mut self, key: Key) -> bool {
-        if !self.show_help {
-            return false;
-        }
-
-        let search_active = !self.help_overlay_search.trim().is_empty();
-
-        match key {
-            Key::Escape | Key::F1 | Key::F10 => {
-                self.toggle_help_overlay();
-                true
-            }
-            Key::Tab => {
-                self.toggle_help_overlay_view();
-                true
-            }
-            Key::Backspace => {
-                if !self.help_overlay_search.is_empty() {
-                    self.help_overlay_search.pop();
-                    self.help_overlay_scroll = 0.0;
-                    self.dirty_tracker.mark_full();
-                    self.needs_redraw = true;
-                    true
-                } else {
-                    false
-                }
-            }
-            Key::Space => {
-                if search_active {
-                    self.help_overlay_search.push(' ');
-                    self.help_overlay_scroll = 0.0;
-                    self.dirty_tracker.mark_full();
-                    self.needs_redraw = true;
-                }
-                true
-            }
-            Key::Char(ch) => {
-                if !ch.is_control() {
-                    self.help_overlay_search.push(ch);
-                    self.help_overlay_scroll = 0.0;
-                    self.dirty_tracker.mark_full();
-                    self.needs_redraw = true;
-                    true
-                } else {
-                    false
-                }
-            }
-            // Disable page navigation while search is active
-            Key::Left | Key::Right | Key::PageUp | Key::PageDown | Key::Home | Key::End
-                if search_active =>
-            {
-                true
-            }
-            Key::Left | Key::PageUp if !search_active => self.help_overlay_prev_page(),
-            Key::Right | Key::PageDown if !search_active => self.help_overlay_next_page(),
-            Key::Home if !search_active => {
-                if self.help_overlay_page != 0 {
-                    self.help_overlay_page = 0;
-                    self.help_overlay_scroll = 0.0;
-                    self.dirty_tracker.mark_full();
-                    self.needs_redraw = true;
-                    true
-                } else {
-                    false
-                }
-            }
-            Key::End if !search_active => {
-                let last_page = self.help_overlay_page_count().saturating_sub(1);
-                if self.help_overlay_page != last_page {
-                    self.help_overlay_page = last_page;
-                    self.help_overlay_scroll = 0.0;
-                    self.dirty_tracker.mark_full();
-                    self.needs_redraw = true;
-                    true
-                } else {
-                    false
-                }
-            }
-            _ => false,
-        }
-    }
->>>>>>> c3de2ee6
 }